--- conflicted
+++ resolved
@@ -36,17 +36,10 @@
 } LIBC;
 
 LIBC_PLATFORM {
-<<<<<<< HEAD
   global:
     android_dlwarning;
-} LIBC_N;
-
-LIBC_PRIVATE {
-=======
->>>>>>> b2fd7686
-  global:
     android_get_application_target_sdk_version;
     android_set_application_target_sdk_version;
     android_get_LD_LIBRARY_PATH;
     android_update_LD_LIBRARY_PATH;
-} LIBC_PLATFORM;+} LIBC_N;