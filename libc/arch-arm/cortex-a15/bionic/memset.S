--- conflicted
+++ resolved
@@ -28,18 +28,17 @@
 
 #include <machine/cpu-features.h>
 #include <machine/asm.h>
+#include "libc_events.h"
 
-		/*
-		 * Optimized memset() for ARM.
+        /*
+         * Optimized memset() for ARM.
          *
          * memset() returns its first argument.
-		 */
+         */
 
         .fpu        neon
         .syntax     unified
 
-<<<<<<< HEAD
-=======
 ENTRY(__memset_chk)
         .cfi_startproc
         cmp         r2, r3
@@ -63,15 +62,11 @@
         .cfi_endproc
 END(__memset_chk)
 
->>>>>>> cf052994
 ENTRY(bzero)
         .cfi_startproc
         mov         r2, r1
         mov         r1, #0
-<<<<<<< HEAD
-=======
 .L_done:
->>>>>>> cf052994
         // Fall through to memset...
         .cfi_endproc
 END(bzero)
@@ -195,13 +190,9 @@
         strbcs      r1, [r0], #1
         ldmfd       sp!, {r0}
         bx          lr
-<<<<<<< HEAD
-END(memset)
-=======
         .cfi_endproc
 END(memset)
 
         .data
 error_string:
-        .string     "memset buffer overflow"
->>>>>>> cf052994
+        .string     "memset buffer overflow"