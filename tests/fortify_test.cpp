/*
 * Copyright (C) 2013 The Android Open Source Project
 *
 * Licensed under the Apache License, Version 2.0 (the "License");
 * you may not use this file except in compliance with the License.
 * You may obtain a copy of the License at
 *
 *      http://www.apache.org/licenses/LICENSE-2.0
 *
 * Unless required by applicable law or agreed to in writing, software
 * distributed under the License is distributed on an "AS IS" BASIS,
 * WITHOUT WARRANTIES OR CONDITIONS OF ANY KIND, either express or implied.
 * See the License for the specific language governing permissions and
 * limitations under the License.
 */

#include <gtest/gtest.h>
#include <string.h>
#include <stdarg.h>
#include <sys/types.h>
#include <sys/stat.h>

// We have to say "DeathTest" here so gtest knows to run this test (which exits)
// in its own process. Unfortunately, the C preprocessor doesn't give us an
// easy way to concatenate strings, so we need to use the complicated method
// below. *sigh*
#define DEATHTEST_PASTER(name) name##_DeathTest
#define DEATHTEST_EVALUATOR(name) DEATHTEST_PASTER(name)
#define DEATHTEST DEATHTEST_EVALUATOR(TEST_NAME)

#if defined(_FORTIFY_SOURCE) && _FORTIFY_SOURCE == 2
struct foo {
  char empty[0];
  char one[1];
  char a[10];
  char b[10];
};

#ifndef __clang__
// This test is disabled in clang because clang doesn't properly detect
// this buffer overflow. TODO: Fix clang.
TEST(DEATHTEST, strncpy_fortified2) {
  ::testing::FLAGS_gtest_death_test_style = "threadsafe";
  foo myfoo;
  int copy_amt = atoi("11");
  ASSERT_EXIT(strncpy(myfoo.a, "01234567890", copy_amt),
              testing::KilledBySignal(SIGABRT), "");
}
#endif

#ifndef __clang__
// This test is disabled in clang because clang doesn't properly detect
// this buffer overflow. TODO: Fix clang.
TEST(DEATHTEST, strncpy2_fortified2) {
  ::testing::FLAGS_gtest_death_test_style = "threadsafe";
  foo myfoo;
  memset(&myfoo, 0, sizeof(myfoo));
  myfoo.one[0] = 'A'; // not null terminated string
  ASSERT_EXIT(strncpy(myfoo.b, myfoo.one, sizeof(myfoo.b)),
              testing::KilledBySignal(SIGABRT), "");
}
#endif

#ifndef __clang__
// This test is disabled in clang because clang doesn't properly detect
// this buffer overflow. TODO: Fix clang.
TEST(DEATHTEST, sprintf_fortified2) {
  ::testing::FLAGS_gtest_death_test_style = "threadsafe";
  foo myfoo;
  char source_buf[15];
  memcpy(source_buf, "12345678901234", 15);
  ASSERT_EXIT(sprintf(myfoo.a, "%s", source_buf),
              testing::KilledBySignal(SIGABRT), "");
}
#endif

#ifndef __clang__
// This test is disabled in clang because clang doesn't properly detect
// this buffer overflow. TODO: Fix clang.
TEST(DEATHTEST, sprintf2_fortified2) {
  ::testing::FLAGS_gtest_death_test_style = "threadsafe";
  foo myfoo;
  ASSERT_EXIT(sprintf(myfoo.a, "0123456789"),
              testing::KilledBySignal(SIGABRT), "");
}
#endif

#ifndef __clang__
// These tests are disabled in clang because clang doesn't properly detect
// this buffer overflow. TODO: Fix clang.
static int vsprintf_helper2(const char *fmt, ...) {
  foo myfoo;
  va_list va;
  int result;

  va_start(va, fmt);
  result = vsprintf(myfoo.a, fmt, va); // should crash here
  va_end(va);
  return result;
}

TEST(DEATHTEST, vsprintf_fortified2) {
  ::testing::FLAGS_gtest_death_test_style = "threadsafe";
  ASSERT_EXIT(vsprintf_helper2("%s", "0123456789"), testing::KilledBySignal(SIGABRT), "");
}

TEST(DEATHTEST, vsprintf2_fortified2) {
  ::testing::FLAGS_gtest_death_test_style = "threadsafe";
  ASSERT_EXIT(vsprintf_helper2("0123456789"), testing::KilledBySignal(SIGABRT), "");
}
#endif

#ifndef __clang__
// These tests are disabled in clang because clang doesn't properly detect
// this buffer overflow. TODO: Fix clang.
static int vsnprintf_helper2(const char *fmt, ...) {
  foo myfoo;
  va_list va;
  int result;
  size_t size = atoi("11");

  va_start(va, fmt);
  result = vsnprintf(myfoo.a, size, fmt, va); // should crash here
  va_end(va);
  return result;
}

TEST(DEATHTEST, vsnprintf_fortified2) {
  ::testing::FLAGS_gtest_death_test_style = "threadsafe";
  ASSERT_EXIT(vsnprintf_helper2("%s", "0123456789"), testing::KilledBySignal(SIGABRT), "");
}

TEST(DEATHTEST, vsnprintf2_fortified2) {
  ::testing::FLAGS_gtest_death_test_style = "threadsafe";
  ASSERT_EXIT(vsnprintf_helper2("0123456789"), testing::KilledBySignal(SIGABRT), "");
}
#endif

#if __BIONIC__

#ifndef __clang__
// zero sized target with "\0" source (should fail)
// This test is disabled in clang because clang doesn't properly detect
// this buffer overflow. TODO: Fix clang.
TEST(DEATHTEST, strcpy_fortified2) {
  ::testing::FLAGS_gtest_death_test_style = "threadsafe";
  foo myfoo;
  char* src = strdup("");
  ASSERT_EXIT(strcpy(myfoo.empty, src),
              testing::KilledBySignal(SIGABRT), "");
  free(src);
}
#endif

#ifndef __clang__
// zero sized target with longer source (should fail)
// This test is disabled in clang because clang doesn't properly detect
// this buffer overflow. TODO: Fix clang.
TEST(DEATHTEST, strcpy2_fortified2) {
  ::testing::FLAGS_gtest_death_test_style = "threadsafe";
  foo myfoo;
  char* src = strdup("1");
  ASSERT_EXIT(strcpy(myfoo.empty, src),
              testing::KilledBySignal(SIGABRT), "");
  free(src);
}
#endif

#ifndef __clang__
// one byte target with longer source (should fail)
// This test is disabled in clang because clang doesn't properly detect
// this buffer overflow. TODO: Fix clang.
TEST(DEATHTEST, strcpy3_fortified2) {
  ::testing::FLAGS_gtest_death_test_style = "threadsafe";
  foo myfoo;
  char* src = strdup("12");
  ASSERT_EXIT(strcpy(myfoo.one, src),
              testing::KilledBySignal(SIGABRT), "");
  free(src);
}
#endif

#ifndef __clang__
// This test is disabled in clang because clang doesn't properly detect
// this buffer overflow. TODO: Fix clang.
TEST(DEATHTEST, strchr_fortified2) {
  ::testing::FLAGS_gtest_death_test_style = "threadsafe";
  foo myfoo;
  memcpy(myfoo.a, "0123456789", sizeof(myfoo.a));
  myfoo.b[0] = '\0';
  ASSERT_EXIT(printf("%s", strchr(myfoo.a, 'a')),
              testing::KilledBySignal(SIGABRT), "");
}
#endif

#ifndef __clang__
// This test is disabled in clang because clang doesn't properly detect
// this buffer overflow. TODO: Fix clang.
TEST(DEATHTEST, strrchr_fortified2) {
  ::testing::FLAGS_gtest_death_test_style = "threadsafe";
  foo myfoo;
  memcpy(myfoo.a, "0123456789", 10);
  memcpy(myfoo.b, "01234", 6);
  ASSERT_EXIT(printf("%s", strrchr(myfoo.a, 'a')),
              testing::KilledBySignal(SIGABRT), "");
}
#endif

#ifndef __clang__
// This test is disabled in clang because clang doesn't properly detect
// this buffer overflow. TODO: Fix clang.
TEST(DEATHTEST, strlcpy_fortified2) {
  ::testing::FLAGS_gtest_death_test_style = "threadsafe";
  foo myfoo;
  strcpy(myfoo.a, "01");
  size_t n = strlen(myfoo.a);
  ASSERT_EXIT(strlcpy(myfoo.one, myfoo.a, n),
              testing::KilledBySignal(SIGABRT), "");
}
#endif

#ifndef __clang__
// This test is disabled in clang because clang doesn't properly detect
// this buffer overflow. TODO: Fix clang.
TEST(DEATHTEST, strlcat_fortified2) {
  ::testing::FLAGS_gtest_death_test_style = "threadsafe";
  foo myfoo;
  strcpy(myfoo.a, "01");
  myfoo.one[0] = '\0';
  size_t n = strlen(myfoo.a);
  ASSERT_EXIT(strlcat(myfoo.one, myfoo.a, n),
              testing::KilledBySignal(SIGABRT), "");
}
#endif

#endif /* __BIONIC__ */

#ifndef __clang__
// This test is disabled in clang because clang doesn't properly detect
// this buffer overflow. TODO: Fix clang.
TEST(DEATHTEST, strncat_fortified2) {
  ::testing::FLAGS_gtest_death_test_style = "threadsafe";
  foo myfoo;
  size_t n = atoi("10"); // avoid compiler optimizations
  strncpy(myfoo.a, "012345678", n);
  ASSERT_EXIT(strncat(myfoo.a, "9", n), testing::KilledBySignal(SIGABRT), "");
}
#endif

#ifndef __clang__
// This test is disabled in clang because clang doesn't properly detect
// this buffer overflow. TODO: Fix clang.
TEST(DEATHTEST, strncat2_fortified2) {
  ::testing::FLAGS_gtest_death_test_style = "threadsafe";
  foo myfoo;
  myfoo.a[0] = '\0';
  size_t n = atoi("10"); // avoid compiler optimizations
  ASSERT_EXIT(strncat(myfoo.a, "0123456789", n), testing::KilledBySignal(SIGABRT), "");
}
#endif

TEST(DEATHTEST, strncat3_fortified2) {
  ::testing::FLAGS_gtest_death_test_style = "threadsafe";
  foo myfoo;
  memcpy(myfoo.a, "0123456789", sizeof(myfoo.a)); // unterminated string
  myfoo.b[0] = '\0';
  size_t n = atoi("10"); // avoid compiler optimizations
  ASSERT_EXIT(strncat(myfoo.b, myfoo.a, n), testing::KilledBySignal(SIGABRT), "");
}

#ifndef __clang__
// This test is disabled in clang because clang doesn't properly detect
// this buffer overflow. TODO: Fix clang.
TEST(DEATHTEST, strcat_fortified2) {
  ::testing::FLAGS_gtest_death_test_style = "threadsafe";
  char src[11];
  strcpy(src, "0123456789");
  foo myfoo;
  myfoo.a[0] = '\0';
  ASSERT_EXIT(strcat(myfoo.a, src), testing::KilledBySignal(SIGABRT), "");
}
#endif

TEST(DEATHTEST, strcat2_fortified2) {
  ::testing::FLAGS_gtest_death_test_style = "threadsafe";
  foo myfoo;
  memcpy(myfoo.a, "0123456789", sizeof(myfoo.a)); // unterminated string
  myfoo.b[0] = '\0';
  ASSERT_EXIT(strcat(myfoo.b, myfoo.a), testing::KilledBySignal(SIGABRT), "");
}

TEST(DEATHTEST, snprintf_fortified2) {
  ::testing::FLAGS_gtest_death_test_style = "threadsafe";
  foo myfoo;
  strcpy(myfoo.a, "012345678");
  size_t n = strlen(myfoo.a) + 2;
  ASSERT_EXIT(snprintf(myfoo.b, n, "a%s", myfoo.a), testing::KilledBySignal(SIGABRT), "");
}

TEST(DEATHTEST, bzero_fortified2) {
  ::testing::FLAGS_gtest_death_test_style = "threadsafe";
  foo myfoo;
  memcpy(myfoo.b, "0123456789", sizeof(myfoo.b));
  size_t n = atoi("11");
  ASSERT_EXIT(bzero(myfoo.b, n), testing::KilledBySignal(SIGABRT), "");
}

#endif /* defined(_FORTIFY_SOURCE) && _FORTIFY_SOURCE=2 */

#if __BIONIC__
// multibyte target where we over fill (should fail)
TEST(DEATHTEST, strcpy_fortified) {
  ::testing::FLAGS_gtest_death_test_style = "threadsafe";
  char buf[10];
  char *orig = strdup("0123456789");
  ASSERT_EXIT(strcpy(buf, orig), testing::KilledBySignal(SIGABRT), "");
  free(orig);
}

// zero sized target with "\0" source (should fail)
TEST(DEATHTEST, strcpy2_fortified) {
  ::testing::FLAGS_gtest_death_test_style = "threadsafe";
  char buf[0];
  char *orig = strdup("");
  ASSERT_EXIT(strcpy(buf, orig), testing::KilledBySignal(SIGABRT), "");
  free(orig);
}

// zero sized target with longer source (should fail)
TEST(DEATHTEST, strcpy3_fortified) {
  ::testing::FLAGS_gtest_death_test_style = "threadsafe";
  char buf[0];
  char *orig = strdup("1");
  ASSERT_EXIT(strcpy(buf, orig), testing::KilledBySignal(SIGABRT), "");
  free(orig);
}

// one byte target with longer source (should fail)
TEST(DEATHTEST, strcpy4_fortified) {
  ::testing::FLAGS_gtest_death_test_style = "threadsafe";
  char buf[1];
  char *orig = strdup("12");
  ASSERT_EXIT(strcpy(buf, orig), testing::KilledBySignal(SIGABRT), "");
  free(orig);
}

TEST(DEATHTEST, strlen_fortified) {
  ::testing::FLAGS_gtest_death_test_style = "threadsafe";
  char buf[10];
  memcpy(buf, "0123456789", sizeof(buf));
  ASSERT_EXIT(printf("%d", strlen(buf)), testing::KilledBySignal(SIGABRT), "");
}

TEST(DEATHTEST, strchr_fortified) {
  ::testing::FLAGS_gtest_death_test_style = "threadsafe";
  char buf[10];
  memcpy(buf, "0123456789", sizeof(buf));
  ASSERT_EXIT(printf("%s", strchr(buf, 'a')), testing::KilledBySignal(SIGABRT), "");
}

TEST(DEATHTEST, strrchr_fortified) {
  ::testing::FLAGS_gtest_death_test_style = "threadsafe";
  char buf[10];
  memcpy(buf, "0123456789", sizeof(buf));
  ASSERT_EXIT(printf("%s", strrchr(buf, 'a')), testing::KilledBySignal(SIGABRT), "");
}

TEST(DEATHTEST, strlcpy_fortified) {
  ::testing::FLAGS_gtest_death_test_style = "threadsafe";
  char bufa[15];
  char bufb[10];
  strcpy(bufa, "01234567890123");
  size_t n = strlen(bufa);
  ASSERT_EXIT(strlcpy(bufb, bufa, n), testing::KilledBySignal(SIGABRT), "");
}

TEST(DEATHTEST, strlcat_fortified) {
  ::testing::FLAGS_gtest_death_test_style = "threadsafe";
  char bufa[15];
  char bufb[10];
  bufb[0] = '\0';
  strcpy(bufa, "01234567890123");
  size_t n = strlen(bufa);
  ASSERT_EXIT(strlcat(bufb, bufa, n), testing::KilledBySignal(SIGABRT), "");
}

#endif

TEST(DEATHTEST, sprintf_fortified) {
  ::testing::FLAGS_gtest_death_test_style = "threadsafe";
  char buf[10];
  char source_buf[15];
  memcpy(source_buf, "12345678901234", 15);
  ASSERT_EXIT(sprintf(buf, "%s", source_buf), testing::KilledBySignal(SIGABRT), "");
}

TEST(DEATHTEST, sprintf2_fortified) {
  ::testing::FLAGS_gtest_death_test_style = "threadsafe";
  char buf[5];
  ASSERT_EXIT(sprintf(buf, "aaaaa"), testing::KilledBySignal(SIGABRT), "");
}

static int vsprintf_helper(const char *fmt, ...) {
  char buf[10];
  va_list va;
  int result;

  va_start(va, fmt);
  result = vsprintf(buf, fmt, va); // should crash here
  va_end(va);
  return result;
}

TEST(DEATHTEST, vsprintf_fortified) {
  ::testing::FLAGS_gtest_death_test_style = "threadsafe";
  ASSERT_EXIT(vsprintf_helper("%s", "0123456789"), testing::KilledBySignal(SIGABRT), "");
}

TEST(DEATHTEST, vsprintf2_fortified) {
  ::testing::FLAGS_gtest_death_test_style = "threadsafe";
  ASSERT_EXIT(vsprintf_helper("0123456789"), testing::KilledBySignal(SIGABRT), "");
}

static int vsnprintf_helper(const char *fmt, ...) {
  char buf[10];
  va_list va;
  int result;
  size_t size = atoi("11");

  va_start(va, fmt);
  result = vsnprintf(buf, size, fmt, va); // should crash here
  va_end(va);
  return result;
}

TEST(DEATHTEST, vsnprintf_fortified) {
  ::testing::FLAGS_gtest_death_test_style = "threadsafe";
  ASSERT_EXIT(vsnprintf_helper("%s", "0123456789"), testing::KilledBySignal(SIGABRT), "");
}

TEST(DEATHTEST, vsnprintf2_fortified) {
  ::testing::FLAGS_gtest_death_test_style = "threadsafe";
  ASSERT_EXIT(vsnprintf_helper("0123456789"), testing::KilledBySignal(SIGABRT), "");
}

TEST(DEATHTEST, strncat_fortified) {
  ::testing::FLAGS_gtest_death_test_style = "threadsafe";
  char buf[10];
  size_t n = atoi("10"); // avoid compiler optimizations
  strncpy(buf, "012345678", n);
  ASSERT_EXIT(strncat(buf, "9", n), testing::KilledBySignal(SIGABRT), "");
}

TEST(DEATHTEST, strncat2_fortified) {
  ::testing::FLAGS_gtest_death_test_style = "threadsafe";
  char buf[10];
  buf[0] = '\0';
  size_t n = atoi("10"); // avoid compiler optimizations
  ASSERT_EXIT(strncat(buf, "0123456789", n), testing::KilledBySignal(SIGABRT), "");
}

TEST(DEATHTEST, strcat_fortified) {
  ::testing::FLAGS_gtest_death_test_style = "threadsafe";
  char src[11];
  strcpy(src, "0123456789");
  char buf[10];
  buf[0] = '\0';
  ASSERT_EXIT(strcat(buf, src), testing::KilledBySignal(SIGABRT), "");
}

TEST(DEATHTEST, memmove_fortified) {
  ::testing::FLAGS_gtest_death_test_style = "threadsafe";
  char buf[20];
  strcpy(buf, "0123456789");
  size_t n = atoi("10");
  ASSERT_EXIT(memmove(buf + 11, buf, n), testing::KilledBySignal(SIGABRT), "");
}

TEST(DEATHTEST, memcpy_fortified) {
  ::testing::FLAGS_gtest_death_test_style = "threadsafe";
  char bufa[10];
  char bufb[10];
  strcpy(bufa, "012345678");
  size_t n = atoi("11");
  ASSERT_EXIT(memcpy(bufb, bufa, n), testing::KilledBySignal(SIGABRT), "");
}

TEST(DEATHTEST, strncpy_fortified) {
  ::testing::FLAGS_gtest_death_test_style = "threadsafe";
  char bufa[15];
  char bufb[10];
  strcpy(bufa, "01234567890123");
  size_t n = strlen(bufa);
  ASSERT_EXIT(strncpy(bufb, bufa, n), testing::KilledBySignal(SIGABRT), "");
}

TEST(DEATHTEST, strncpy2_fortified) {
  ::testing::FLAGS_gtest_death_test_style = "threadsafe";
  char dest[11];
  char src[10];
  memcpy(src, "0123456789", sizeof(src)); // src is not null terminated
  ASSERT_EXIT(strncpy(dest, src, sizeof(dest)), testing::KilledBySignal(SIGABRT), "");
}

TEST(DEATHTEST, snprintf_fortified) {
  ::testing::FLAGS_gtest_death_test_style = "threadsafe";
  char bufa[15];
  char bufb[10];
  strcpy(bufa, "0123456789");
  size_t n = strlen(bufa) + 1;
  ASSERT_EXIT(snprintf(bufb, n, "%s", bufa), testing::KilledBySignal(SIGABRT), "");
}

TEST(DEATHTEST, bzero_fortified) {
  ::testing::FLAGS_gtest_death_test_style = "threadsafe";
  char buf[10];
  memcpy(buf, "0123456789", sizeof(buf));
  size_t n = atoi("11");
  ASSERT_EXIT(bzero(buf, n), testing::KilledBySignal(SIGABRT), "");
}

TEST(DEATHTEST, umask_fortified) {
  ::testing::FLAGS_gtest_death_test_style = "threadsafe";
  mode_t mask = atoi("1023");  // 01777 in octal
  ASSERT_EXIT(umask(mask), testing::KilledBySignal(SIGABRT), "");
}

extern "C" char* __strncat_chk(char*, const char*, size_t, size_t);
extern "C" char* __strcat_chk(char*, const char*, size_t);

TEST(TEST_NAME, strncat) {
  char buf[10];
  memset(buf, 'A', sizeof(buf));
  buf[0] = 'a';
  buf[1] = '\0';
  char* res = __strncat_chk(buf, "01234", sizeof(buf) - strlen(buf) - 1, sizeof(buf));
  ASSERT_EQ(buf, res);
  ASSERT_EQ('a',  buf[0]);
  ASSERT_EQ('0',  buf[1]);
  ASSERT_EQ('1',  buf[2]);
  ASSERT_EQ('2',  buf[3]);
  ASSERT_EQ('3',  buf[4]);
  ASSERT_EQ('4',  buf[5]);
  ASSERT_EQ('\0', buf[6]);
  ASSERT_EQ('A',  buf[7]);
  ASSERT_EQ('A',  buf[8]);
  ASSERT_EQ('A',  buf[9]);
}

TEST(TEST_NAME, strncat2) {
  char buf[10];
  memset(buf, 'A', sizeof(buf));
  buf[0] = 'a';
  buf[1] = '\0';
  char* res = __strncat_chk(buf, "0123456789", 5, sizeof(buf));
  ASSERT_EQ(buf, res);
  ASSERT_EQ('a',  buf[0]);
  ASSERT_EQ('0',  buf[1]);
  ASSERT_EQ('1',  buf[2]);
  ASSERT_EQ('2',  buf[3]);
  ASSERT_EQ('3',  buf[4]);
  ASSERT_EQ('4',  buf[5]);
  ASSERT_EQ('\0', buf[6]);
  ASSERT_EQ('A',  buf[7]);
  ASSERT_EQ('A',  buf[8]);
  ASSERT_EQ('A',  buf[9]);
}

TEST(TEST_NAME, strncat3) {
  char buf[10];
  memset(buf, 'A', sizeof(buf));
  buf[0] = '\0';
  char* res = __strncat_chk(buf, "0123456789", 5, sizeof(buf));
  ASSERT_EQ(buf, res);
  ASSERT_EQ('0',  buf[0]);
  ASSERT_EQ('1',  buf[1]);
  ASSERT_EQ('2',  buf[2]);
  ASSERT_EQ('3',  buf[3]);
  ASSERT_EQ('4',  buf[4]);
  ASSERT_EQ('\0', buf[5]);
  ASSERT_EQ('A',  buf[6]);
  ASSERT_EQ('A',  buf[7]);
  ASSERT_EQ('A',  buf[8]);
  ASSERT_EQ('A',  buf[9]);
}

TEST(TEST_NAME, strncat4) {
  char buf[10];
  memset(buf, 'A', sizeof(buf));
  buf[9] = '\0';
  char* res = __strncat_chk(buf, "", 5, sizeof(buf));
  ASSERT_EQ(buf, res);
  ASSERT_EQ('A',  buf[0]);
  ASSERT_EQ('A',  buf[1]);
  ASSERT_EQ('A',  buf[2]);
  ASSERT_EQ('A',  buf[3]);
  ASSERT_EQ('A',  buf[4]);
  ASSERT_EQ('A',  buf[5]);
  ASSERT_EQ('A',  buf[6]);
  ASSERT_EQ('A',  buf[7]);
  ASSERT_EQ('A',  buf[8]);
  ASSERT_EQ('\0', buf[9]);
}

TEST(TEST_NAME, strncat5) {
  char buf[10];
  memset(buf, 'A', sizeof(buf));
  buf[0] = 'a';
  buf[1] = '\0';
  char* res = __strncat_chk(buf, "01234567", 8, sizeof(buf));
  ASSERT_EQ(buf, res);
  ASSERT_EQ('a',  buf[0]);
  ASSERT_EQ('0',  buf[1]);
  ASSERT_EQ('1',  buf[2]);
  ASSERT_EQ('2',  buf[3]);
  ASSERT_EQ('3',  buf[4]);
  ASSERT_EQ('4',  buf[5]);
  ASSERT_EQ('5', buf[6]);
  ASSERT_EQ('6',  buf[7]);
  ASSERT_EQ('7',  buf[8]);
  ASSERT_EQ('\0',  buf[9]);
}

TEST(TEST_NAME, strncat6) {
  char buf[10];
  memset(buf, 'A', sizeof(buf));
  buf[0] = 'a';
  buf[1] = '\0';
  char* res = __strncat_chk(buf, "01234567", 9, sizeof(buf));
  ASSERT_EQ(buf, res);
  ASSERT_EQ('a',  buf[0]);
  ASSERT_EQ('0',  buf[1]);
  ASSERT_EQ('1',  buf[2]);
  ASSERT_EQ('2',  buf[3]);
  ASSERT_EQ('3',  buf[4]);
  ASSERT_EQ('4',  buf[5]);
  ASSERT_EQ('5', buf[6]);
  ASSERT_EQ('6',  buf[7]);
  ASSERT_EQ('7',  buf[8]);
  ASSERT_EQ('\0',  buf[9]);
}


TEST(TEST_NAME, strcat) {
  char buf[10];
  memset(buf, 'A', sizeof(buf));
  buf[0] = 'a';
  buf[1] = '\0';
  char* res = __strcat_chk(buf, "01234", sizeof(buf));
  ASSERT_EQ(buf, res);
  ASSERT_EQ('a',  buf[0]);
  ASSERT_EQ('0',  buf[1]);
  ASSERT_EQ('1',  buf[2]);
  ASSERT_EQ('2',  buf[3]);
  ASSERT_EQ('3',  buf[4]);
  ASSERT_EQ('4',  buf[5]);
  ASSERT_EQ('\0', buf[6]);
  ASSERT_EQ('A',  buf[7]);
  ASSERT_EQ('A',  buf[8]);
  ASSERT_EQ('A',  buf[9]);
}

TEST(TEST_NAME, strcat2) {
  char buf[10];
  memset(buf, 'A', sizeof(buf));
  buf[0] = 'a';
  buf[1] = '\0';
  char* res = __strcat_chk(buf, "01234567", sizeof(buf));
  ASSERT_EQ(buf, res);
  ASSERT_EQ('a',  buf[0]);
  ASSERT_EQ('0',  buf[1]);
  ASSERT_EQ('1',  buf[2]);
  ASSERT_EQ('2',  buf[3]);
  ASSERT_EQ('3',  buf[4]);
  ASSERT_EQ('4',  buf[5]);
  ASSERT_EQ('5', buf[6]);
  ASSERT_EQ('6',  buf[7]);
  ASSERT_EQ('7',  buf[8]);
  ASSERT_EQ('\0',  buf[9]);
}

<<<<<<< HEAD
TEST(TEST_NAME, strncpy) {
  char src[10];
  char dst[10];
  memcpy(src, "0123456789", sizeof(src)); // non null terminated string
  strncpy(dst, src, sizeof(dst));
  ASSERT_EQ('0', dst[0]);
  ASSERT_EQ('1', dst[1]);
  ASSERT_EQ('2', dst[2]);
  ASSERT_EQ('3', dst[3]);
  ASSERT_EQ('4', dst[4]);
  ASSERT_EQ('5', dst[5]);
  ASSERT_EQ('6', dst[6]);
  ASSERT_EQ('7', dst[7]);
  ASSERT_EQ('8', dst[8]);
  ASSERT_EQ('9', dst[9]);
}

TEST(TEST_NAME, strncpy2) {
  char src[10];
  char dst[15];
  memcpy(src, "012345678\0", sizeof(src));
  strncpy(dst, src, sizeof(dst));
  ASSERT_EQ('0',  dst[0]);
  ASSERT_EQ('1',  dst[1]);
  ASSERT_EQ('2',  dst[2]);
  ASSERT_EQ('3',  dst[3]);
  ASSERT_EQ('4',  dst[4]);
  ASSERT_EQ('5',  dst[5]);
  ASSERT_EQ('6',  dst[6]);
  ASSERT_EQ('7',  dst[7]);
  ASSERT_EQ('8',  dst[8]);
  ASSERT_EQ('\0', dst[9]);
  ASSERT_EQ('\0', dst[10]);
  ASSERT_EQ('\0', dst[11]);
  ASSERT_EQ('\0', dst[12]);
  ASSERT_EQ('\0', dst[13]);
  ASSERT_EQ('\0', dst[14]);
=======
TEST(TEST_NAME, strcat_chk_max_int_size) {
  char buf[10];
  memset(buf, 'A', sizeof(buf));
  buf[0] = 'a';
  buf[1] = '\0';
  char* res = __strcat_chk(buf, "01234567", (size_t)-1);
  ASSERT_EQ(buf, res);
  ASSERT_EQ('a',  buf[0]);
  ASSERT_EQ('0',  buf[1]);
  ASSERT_EQ('1',  buf[2]);
  ASSERT_EQ('2',  buf[3]);
  ASSERT_EQ('3',  buf[4]);
  ASSERT_EQ('4',  buf[5]);
  ASSERT_EQ('5',  buf[6]);
  ASSERT_EQ('6',  buf[7]);
  ASSERT_EQ('7',  buf[8]);
  ASSERT_EQ('\0', buf[9]);
}

extern "C" char* __strcpy_chk(char*, const char*, size_t);

TEST(TEST_NAME, strcpy_chk_max_int_size) {
  char buf[10];
  char* res = __strcpy_chk(buf, "012345678", (size_t)-1);
  ASSERT_EQ(buf, res);
  ASSERT_EQ('0',  buf[0]);
  ASSERT_EQ('1',  buf[1]);
  ASSERT_EQ('2',  buf[2]);
  ASSERT_EQ('3',  buf[3]);
  ASSERT_EQ('4',  buf[4]);
  ASSERT_EQ('5',  buf[5]);
  ASSERT_EQ('6',  buf[6]);
  ASSERT_EQ('7',  buf[7]);
  ASSERT_EQ('8',  buf[8]);
  ASSERT_EQ('\0', buf[9]);
}
extern "C" void* __memcpy_chk(void*, const void*, size_t, size_t);

TEST(TEST_NAME, memcpy_chk_max_int_size) {
  char buf[10];
  void* res = __memcpy_chk(buf, "012345678", sizeof(buf), (size_t)-1);
  ASSERT_EQ((void*)buf, res);
  ASSERT_EQ('0',  buf[0]);
  ASSERT_EQ('1',  buf[1]);
  ASSERT_EQ('2',  buf[2]);
  ASSERT_EQ('3',  buf[3]);
  ASSERT_EQ('4',  buf[4]);
  ASSERT_EQ('5',  buf[5]);
  ASSERT_EQ('6',  buf[6]);
  ASSERT_EQ('7',  buf[7]);
  ASSERT_EQ('8',  buf[8]);
  ASSERT_EQ('\0', buf[9]);
>>>>>>> 883ef249
}<|MERGE_RESOLUTION|>--- conflicted
+++ resolved
@@ -679,7 +679,6 @@
   ASSERT_EQ('\0',  buf[9]);
 }
 
-<<<<<<< HEAD
 TEST(TEST_NAME, strncpy) {
   char src[10];
   char dst[10];
@@ -717,7 +716,8 @@
   ASSERT_EQ('\0', dst[12]);
   ASSERT_EQ('\0', dst[13]);
   ASSERT_EQ('\0', dst[14]);
-=======
+}
+
 TEST(TEST_NAME, strcat_chk_max_int_size) {
   char buf[10];
   memset(buf, 'A', sizeof(buf));
@@ -754,6 +754,7 @@
   ASSERT_EQ('8',  buf[8]);
   ASSERT_EQ('\0', buf[9]);
 }
+
 extern "C" void* __memcpy_chk(void*, const void*, size_t, size_t);
 
 TEST(TEST_NAME, memcpy_chk_max_int_size) {
@@ -770,5 +771,4 @@
   ASSERT_EQ('7',  buf[7]);
   ASSERT_EQ('8',  buf[8]);
   ASSERT_EQ('\0', buf[9]);
->>>>>>> 883ef249
 }