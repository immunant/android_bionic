/*
 * Copyright (C) 2012 The Android Open Source Project
 * All rights reserved.
 *
 * Redistribution and use in source and binary forms, with or without
 * modification, are permitted provided that the following conditions
 * are met:
 *  * Redistributions of source code must retain the above copyright
 *    notice, this list of conditions and the following disclaimer.
 *  * Redistributions in binary form must reproduce the above copyright
 *    notice, this list of conditions and the following disclaimer in
 *    the documentation and/or other materials provided with the
 *    distribution.
 *
 * THIS SOFTWARE IS PROVIDED BY THE COPYRIGHT HOLDERS AND CONTRIBUTORS
 * "AS IS" AND ANY EXPRESS OR IMPLIED WARRANTIES, INCLUDING, BUT NOT
 * LIMITED TO, THE IMPLIED WARRANTIES OF MERCHANTABILITY AND FITNESS
 * FOR A PARTICULAR PURPOSE ARE DISCLAIMED. IN NO EVENT SHALL THE
 * COPYRIGHT OWNER OR CONTRIBUTORS BE LIABLE FOR ANY DIRECT, INDIRECT,
 * INCIDENTAL, SPECIAL, EXEMPLARY, OR CONSEQUENTIAL DAMAGES (INCLUDING,
 * BUT NOT LIMITED TO, PROCUREMENT OF SUBSTITUTE GOODS OR SERVICES; LOSS
 * OF USE, DATA, OR PROFITS; OR BUSINESS INTERRUPTION) HOWEVER CAUSED
 * AND ON ANY THEORY OF LIABILITY, WHETHER IN CONTRACT, STRICT LIABILITY,
 * OR TORT (INCLUDING NEGLIGENCE OR OTHERWISE) ARISING IN ANY WAY OUT
 * OF THE USE OF THIS SOFTWARE, EVEN IF ADVISED OF THE POSSIBILITY OF
 * SUCH DAMAGE.
 */

#include "linker_phdr.h"

#include <errno.h>
#include <machine/exec.h>
#include <sys/mman.h>
#include <sys/types.h>
#include <sys/stat.h>
#include <unistd.h>

#include "linker.h"
#include "linker_debug.h"

/**
  TECHNICAL NOTE ON ELF LOADING.

  An ELF file's program header table contains one or more PT_LOAD
  segments, which corresponds to portions of the file that need to
  be mapped into the process' address space.

  Each loadable segment has the following important properties:

    p_offset  -> segment file offset
    p_filesz  -> segment file size
    p_memsz   -> segment memory size (always >= p_filesz)
    p_vaddr   -> segment's virtual address
    p_flags   -> segment flags (e.g. readable, writable, executable)

  We will ignore the p_paddr and p_align fields of ElfW(Phdr) for now.

  The loadable segments can be seen as a list of [p_vaddr ... p_vaddr+p_memsz)
  ranges of virtual addresses. A few rules apply:

  - the virtual address ranges should not overlap.

  - if a segment's p_filesz is smaller than its p_memsz, the extra bytes
    between them should always be initialized to 0.

  - ranges do not necessarily start or end at page boundaries. Two distinct
    segments can have their start and end on the same page. In this case, the
    page inherits the mapping flags of the latter segment.

  Finally, the real load addrs of each segment is not p_vaddr. Instead the
  loader decides where to load the first segment, then will load all others
  relative to the first one to respect the initial range layout.

  For example, consider the following list:

    [ offset:0,      filesz:0x4000, memsz:0x4000, vaddr:0x30000 ],
    [ offset:0x4000, filesz:0x2000, memsz:0x8000, vaddr:0x40000 ],

  This corresponds to two segments that cover these virtual address ranges:

       0x30000...0x34000
       0x40000...0x48000

  If the loader decides to load the first segment at address 0xa0000000
  then the segments' load address ranges will be:

       0xa0030000...0xa0034000
       0xa0040000...0xa0048000

  In other words, all segments must be loaded at an address that has the same
  constant offset from their p_vaddr value. This offset is computed as the
  difference between the first segment's load address, and its p_vaddr value.

  However, in practice, segments do _not_ start at page boundaries. Since we
  can only memory-map at page boundaries, this means that the bias is
  computed as:

       load_bias = phdr0_load_address - PAGE_START(phdr0->p_vaddr)

  (NOTE: The value must be used as a 32-bit unsigned integer, to deal with
          possible wrap around UINT32_MAX for possible large p_vaddr values).

  And that the phdr0_load_address must start at a page boundary, with
  the segment's real content starting at:

       phdr0_load_address + PAGE_OFFSET(phdr0->p_vaddr)

  Note that ELF requires the following condition to make the mmap()-ing work:

      PAGE_OFFSET(phdr0->p_vaddr) == PAGE_OFFSET(phdr0->p_offset)

  The load_bias must be added to any p_vaddr value read from the ELF file to
  determine the corresponding memory address.

 **/

#define MAYBE_MAP_FLAG(x, from, to)  (((x) & (from)) ? (to) : 0)
#define PFLAGS_TO_PROT(x)            (MAYBE_MAP_FLAG((x), PF_X, PROT_EXEC) | \
                                      MAYBE_MAP_FLAG((x), PF_R, PROT_READ) | \
                                      MAYBE_MAP_FLAG((x), PF_W, PROT_WRITE))

ElfReader::ElfReader(const char* name, int fd)
    : name_(name), fd_(fd),
      phdr_num_(0), phdr_mmap_(nullptr), phdr_table_(nullptr), phdr_size_(0),
      load_start_(nullptr), load_size_(0), load_bias_(0),
      loaded_phdr_(nullptr) {
}

ElfReader::~ElfReader() {
  if (phdr_mmap_ != nullptr) {
    munmap(phdr_mmap_, phdr_size_);
  }
}

bool ElfReader::Load(const android_dlextinfo* extinfo) {
  return ReadElfHeader() &&
         VerifyElfHeader() &&
         ReadProgramHeader() &&
         ReserveAddressSpace(extinfo) &&
         LoadSegments() &&
         FindPhdr();
}

bool ElfReader::ReadElfHeader() {
  ssize_t rc = TEMP_FAILURE_RETRY(read(fd_, &header_, sizeof(header_)));
  if (rc < 0) {
    DL_ERR("can't read file \"%s\": %s", name_, strerror(errno));
    return false;
  }
  if (rc != sizeof(header_)) {
    DL_ERR("\"%s\" is too small to be an ELF executable: only found %zd bytes", name_,
           static_cast<size_t>(rc));
    return false;
  }
  return true;
}

bool ElfReader::VerifyElfHeader() {
  if (memcmp(header_.e_ident, ELFMAG, SELFMAG) != 0) {
    DL_ERR("\"%s\" has bad ELF magic", name_);
    return false;
  }

  // Try to give a clear diagnostic for ELF class mismatches, since they're
  // an easy mistake to make during the 32-bit/64-bit transition period.
  int elf_class = header_.e_ident[EI_CLASS];
#if defined(__LP64__)
  if (elf_class != ELFCLASS64) {
    if (elf_class == ELFCLASS32) {
      DL_ERR("\"%s\" is 32-bit instead of 64-bit", name_);
    } else {
      DL_ERR("\"%s\" has unknown ELF class: %d", name_, elf_class);
    }
    return false;
  }
#else
  if (elf_class != ELFCLASS32) {
    if (elf_class == ELFCLASS64) {
      DL_ERR("\"%s\" is 64-bit instead of 32-bit", name_);
    } else {
      DL_ERR("\"%s\" has unknown ELF class: %d", name_, elf_class);
    }
    return false;
  }
#endif

  if (header_.e_ident[EI_DATA] != ELFDATA2LSB) {
    DL_ERR("\"%s\" not little-endian: %d", name_, header_.e_ident[EI_DATA]);
    return false;
  }

  if (header_.e_type != ET_DYN) {
    DL_ERR("\"%s\" has unexpected e_type: %d", name_, header_.e_type);
    return false;
  }

  if (header_.e_version != EV_CURRENT) {
    DL_ERR("\"%s\" has unexpected e_version: %d", name_, header_.e_version);
    return false;
  }

  if (header_.e_machine != ELF_TARG_MACH) {
    DL_ERR("\"%s\" has unexpected e_machine: %d", name_, header_.e_machine);
    return false;
  }

  return true;
}

// Loads the program header table from an ELF file into a read-only private
// anonymous mmap-ed block.
bool ElfReader::ReadProgramHeader() {
  phdr_num_ = header_.e_phnum;

  // Like the kernel, we only accept program header tables that
  // are smaller than 64KiB.
  if (phdr_num_ < 1 || phdr_num_ > 65536/sizeof(ElfW(Phdr))) {
    DL_ERR("\"%s\" has invalid e_phnum: %zd", name_, phdr_num_);
    return false;
  }

  ElfW(Addr) page_min = PAGE_START(header_.e_phoff);
  ElfW(Addr) page_max = PAGE_END(header_.e_phoff + (phdr_num_ * sizeof(ElfW(Phdr))));
  ElfW(Addr) page_offset = PAGE_OFFSET(header_.e_phoff);

  phdr_size_ = page_max - page_min;

  void* mmap_result = mmap(nullptr, phdr_size_, PROT_READ, MAP_PRIVATE, fd_, page_min);
  if (mmap_result == MAP_FAILED) {
    DL_ERR("\"%s\" phdr mmap failed: %s", name_, strerror(errno));
    return false;
  }

  phdr_mmap_ = mmap_result;
  phdr_table_ = reinterpret_cast<ElfW(Phdr)*>(reinterpret_cast<char*>(mmap_result) + page_offset);
  return true;
}

/* Returns the size of the extent of all the possibly non-contiguous
 * loadable segments in an ELF program header table. This corresponds
 * to the page-aligned size in bytes that needs to be reserved in the
 * process' address space. If there are no loadable segments, 0 is
 * returned.
 *
 * If out_min_vaddr or out_max_vaddr are not null, they will be
 * set to the minimum and maximum addresses of pages to be reserved,
 * or 0 if there is nothing to load.
 */
size_t phdr_table_get_load_size(const ElfW(Phdr)* phdr_table, size_t phdr_count,
                                ElfW(Addr)* out_min_vaddr,
                                ElfW(Addr)* out_max_vaddr) {
  ElfW(Addr) min_vaddr = UINTPTR_MAX;
  ElfW(Addr) max_vaddr = 0;

  bool found_pt_load = false;
  for (size_t i = 0; i < phdr_count; ++i) {
    const ElfW(Phdr)* phdr = &phdr_table[i];

    if (phdr->p_type != PT_LOAD) {
      continue;
    }
    found_pt_load = true;

    if (phdr->p_vaddr < min_vaddr) {
      min_vaddr = phdr->p_vaddr;
    }

    if (phdr->p_vaddr + phdr->p_memsz > max_vaddr) {
      max_vaddr = phdr->p_vaddr + phdr->p_memsz;
    }
  }
  if (!found_pt_load) {
    min_vaddr = 0;
  }

  min_vaddr = PAGE_START(min_vaddr);
  max_vaddr = PAGE_END(max_vaddr);

  if (out_min_vaddr != nullptr) {
    *out_min_vaddr = min_vaddr;
  }
  if (out_max_vaddr != nullptr) {
    *out_max_vaddr = max_vaddr;
  }
  return max_vaddr - min_vaddr;
}

// Reserve a virtual address range big enough to hold all loadable
// segments of a program header table. This is done by creating a
// private anonymous mmap() with PROT_NONE.
bool ElfReader::ReserveAddressSpace(const android_dlextinfo* extinfo) {
  ElfW(Addr) min_vaddr;
  load_size_ = phdr_table_get_load_size(phdr_table_, phdr_num_, &min_vaddr);
  if (load_size_ == 0) {
    DL_ERR("\"%s\" has no loadable segments", name_);
    return false;
  }

  uint8_t* addr = reinterpret_cast<uint8_t*>(min_vaddr);
  void* start;
  size_t reserved_size = 0;
  bool reserved_hint = true;

  if (extinfo != nullptr) {
    if (extinfo->flags & ANDROID_DLEXT_RESERVED_ADDRESS) {
      reserved_size = extinfo->reserved_size;
      reserved_hint = false;
    } else if (extinfo->flags & ANDROID_DLEXT_RESERVED_ADDRESS_HINT) {
      reserved_size = extinfo->reserved_size;
    }
  }

  if (load_size_ > reserved_size) {
    if (!reserved_hint) {
      DL_ERR("reserved address space %zd smaller than %zd bytes needed for \"%s\"",
             reserved_size - load_size_, load_size_, name_);
      return false;
    }
    int mmap_flags = MAP_PRIVATE | MAP_ANONYMOUS;
    start = mmap(addr, load_size_, PROT_NONE, mmap_flags, -1, 0);
    if (start == MAP_FAILED) {
      DL_ERR("couldn't reserve %zd bytes of address space for \"%s\"", load_size_, name_);
      return false;
    }
  } else {
    start = extinfo->reserved_addr;
  }

  load_start_ = start;
  load_bias_ = reinterpret_cast<uint8_t*>(start) - addr;
  return true;
}

bool ElfReader::LoadSegments() {
  for (size_t i = 0; i < phdr_num_; ++i) {
    const ElfW(Phdr)* phdr = &phdr_table_[i];

    if (phdr->p_type != PT_LOAD) {
      continue;
    }

    // Segment addresses in memory.
    ElfW(Addr) seg_start = phdr->p_vaddr + load_bias_;
    ElfW(Addr) seg_end   = seg_start + phdr->p_memsz;

    ElfW(Addr) seg_page_start = PAGE_START(seg_start);
    ElfW(Addr) seg_page_end   = PAGE_END(seg_end);

    ElfW(Addr) seg_file_end   = seg_start + phdr->p_filesz;

    // File offsets.
    ElfW(Addr) file_start = phdr->p_offset;
    ElfW(Addr) file_end   = file_start + phdr->p_filesz;

    ElfW(Addr) file_page_start = PAGE_START(file_start);
    ElfW(Addr) file_length = file_end - file_page_start;

    if (file_length != 0) {
      void* seg_addr = mmap(reinterpret_cast<void*>(seg_page_start),
                            file_length,
                            PFLAGS_TO_PROT(phdr->p_flags),
                            MAP_FIXED|MAP_PRIVATE,
                            fd_,
                            file_page_start);
      if (seg_addr == MAP_FAILED) {
        DL_ERR("couldn't map \"%s\" segment %zd: %s", name_, i, strerror(errno));
        return false;
      }
    }

    // if the segment is writable, and does not end on a page boundary,
    // zero-fill it until the page limit.
    if ((phdr->p_flags & PF_W) != 0 && PAGE_OFFSET(seg_file_end) > 0) {
      memset(reinterpret_cast<void*>(seg_file_end), 0, PAGE_SIZE - PAGE_OFFSET(seg_file_end));
    }

    seg_file_end = PAGE_END(seg_file_end);

    // seg_file_end is now the first page address after the file
    // content. If seg_end is larger, we need to zero anything
    // between them. This is done by using a private anonymous
    // map for all extra pages.
    if (seg_page_end > seg_file_end) {
      void* zeromap = mmap(reinterpret_cast<void*>(seg_file_end),
                           seg_page_end - seg_file_end,
                           PFLAGS_TO_PROT(phdr->p_flags),
                           MAP_FIXED|MAP_ANONYMOUS|MAP_PRIVATE,
                           -1,
                           0);
      if (zeromap == MAP_FAILED) {
        DL_ERR("couldn't zero fill \"%s\" gap: %s", name_, strerror(errno));
        return false;
      }
    }
  }
  return true;
}

/* Used internally. Used to set the protection bits of all loaded segments
 * with optional extra flags (i.e. really PROT_WRITE). Used by
 * phdr_table_protect_segments and phdr_table_unprotect_segments.
 */
static int _phdr_table_set_load_prot(const ElfW(Phdr)* phdr_table, size_t phdr_count,
                                     ElfW(Addr) load_bias, int extra_prot_flags) {
  const ElfW(Phdr)* phdr = phdr_table;
  const ElfW(Phdr)* phdr_limit = phdr + phdr_count;

  for (; phdr < phdr_limit; phdr++) {
    if (phdr->p_type != PT_LOAD || (phdr->p_flags & PF_W) != 0) {
      continue;
    }

    ElfW(Addr) seg_page_start = PAGE_START(phdr->p_vaddr) + load_bias;
    ElfW(Addr) seg_page_end   = PAGE_END(phdr->p_vaddr + phdr->p_memsz) + load_bias;

    int ret = mprotect(reinterpret_cast<void*>(seg_page_start),
                       seg_page_end - seg_page_start,
                       PFLAGS_TO_PROT(phdr->p_flags) | extra_prot_flags);
    if (ret < 0) {
      return -1;
    }
  }
  return 0;
}

/* Restore the original protection modes for all loadable segments.
 * You should only call this after phdr_table_unprotect_segments and
 * applying all relocations.
 *
 * Input:
 *   phdr_table  -> program header table
 *   phdr_count  -> number of entries in tables
 *   load_bias   -> load bias
 * Return:
 *   0 on error, -1 on failure (error code in errno).
 */
int phdr_table_protect_segments(const ElfW(Phdr)* phdr_table, size_t phdr_count, ElfW(Addr) load_bias) {
  return _phdr_table_set_load_prot(phdr_table, phdr_count, load_bias, 0);
}

/* Change the protection of all loaded segments in memory to writable.
 * This is useful before performing relocations. Once completed, you
 * will have to call phdr_table_protect_segments to restore the original
 * protection flags on all segments.
 *
 * Note that some writable segments can also have their content turned
 * to read-only by calling phdr_table_protect_gnu_relro. This is no
 * performed here.
 *
 * Input:
 *   phdr_table  -> program header table
 *   phdr_count  -> number of entries in tables
 *   load_bias   -> load bias
 * Return:
 *   0 on error, -1 on failure (error code in errno).
 */
int phdr_table_unprotect_segments(const ElfW(Phdr)* phdr_table, size_t phdr_count, ElfW(Addr) load_bias) {
  return _phdr_table_set_load_prot(phdr_table, phdr_count, load_bias, PROT_WRITE);
}

/* Used internally by phdr_table_protect_gnu_relro and
 * phdr_table_unprotect_gnu_relro.
 */
static int _phdr_table_set_gnu_relro_prot(const ElfW(Phdr)* phdr_table, size_t phdr_count,
                                          ElfW(Addr) load_bias, int prot_flags) {
  const ElfW(Phdr)* phdr = phdr_table;
  const ElfW(Phdr)* phdr_limit = phdr + phdr_count;

  for (phdr = phdr_table; phdr < phdr_limit; phdr++) {
    if (phdr->p_type != PT_GNU_RELRO) {
      continue;
    }

    // Tricky: what happens when the relro segment does not start
    // or end at page boundaries? We're going to be over-protective
    // here and put every page touched by the segment as read-only.

    // This seems to match Ian Lance Taylor's description of the
    // feature at http://www.airs.com/blog/archives/189.

    //    Extract:
    //       Note that the current dynamic linker code will only work
    //       correctly if the PT_GNU_RELRO segment starts on a page
    //       boundary. This is because the dynamic linker rounds the
    //       p_vaddr field down to the previous page boundary. If
    //       there is anything on the page which should not be read-only,
    //       the program is likely to fail at runtime. So in effect the
    //       linker must only emit a PT_GNU_RELRO segment if it ensures
    //       that it starts on a page boundary.
    ElfW(Addr) seg_page_start = PAGE_START(phdr->p_vaddr) + load_bias;
    ElfW(Addr) seg_page_end   = PAGE_END(phdr->p_vaddr + phdr->p_memsz) + load_bias;

    int ret = mprotect(reinterpret_cast<void*>(seg_page_start),
                       seg_page_end - seg_page_start,
                       prot_flags);
    if (ret < 0) {
      return -1;
    }
  }
  return 0;
}

/* Apply GNU relro protection if specified by the program header. This will
 * turn some of the pages of a writable PT_LOAD segment to read-only, as
 * specified by one or more PT_GNU_RELRO segments. This must be always
 * performed after relocations.
 *
 * The areas typically covered are .got and .data.rel.ro, these are
 * read-only from the program's POV, but contain absolute addresses
 * that need to be relocated before use.
 *
 * Input:
 *   phdr_table  -> program header table
 *   phdr_count  -> number of entries in tables
 *   load_bias   -> load bias
 * Return:
 *   0 on error, -1 on failure (error code in errno).
 */
int phdr_table_protect_gnu_relro(const ElfW(Phdr)* phdr_table, size_t phdr_count, ElfW(Addr) load_bias) {
  return _phdr_table_set_gnu_relro_prot(phdr_table, phdr_count, load_bias, PROT_READ);
}

/* Serialize the GNU relro segments to the given file descriptor. This can be
 * performed after relocations to allow another process to later share the
 * relocated segment, if it was loaded at the same address.
 *
 * Input:
 *   phdr_table  -> program header table
 *   phdr_count  -> number of entries in tables
 *   load_bias   -> load bias
 *   fd          -> writable file descriptor to use
 * Return:
 *   0 on error, -1 on failure (error code in errno).
 */
int phdr_table_serialize_gnu_relro(const ElfW(Phdr)* phdr_table, size_t phdr_count, ElfW(Addr) load_bias,
                                   int fd) {
  const ElfW(Phdr)* phdr = phdr_table;
  const ElfW(Phdr)* phdr_limit = phdr + phdr_count;
  ssize_t file_offset = 0;

  for (phdr = phdr_table; phdr < phdr_limit; phdr++) {
    if (phdr->p_type != PT_GNU_RELRO) {
      continue;
    }

    ElfW(Addr) seg_page_start = PAGE_START(phdr->p_vaddr) + load_bias;
    ElfW(Addr) seg_page_end   = PAGE_END(phdr->p_vaddr + phdr->p_memsz) + load_bias;
    ssize_t size = seg_page_end - seg_page_start;

    ssize_t written = TEMP_FAILURE_RETRY(write(fd, reinterpret_cast<void*>(seg_page_start), size));
    if (written != size) {
      return -1;
    }
    void* map = mmap(reinterpret_cast<void*>(seg_page_start), size, PROT_READ,
                     MAP_PRIVATE|MAP_FIXED, fd, file_offset);
    if (map == MAP_FAILED) {
      return -1;
    }
    file_offset += size;
  }
  return 0;
}

/* Where possible, replace the GNU relro segments with mappings of the given
 * file descriptor. This can be performed after relocations to allow a file
 * previously created by phdr_table_serialize_gnu_relro in another process to
 * replace the dirty relocated pages, saving memory, if it was loaded at the
 * same address. We have to compare the data before we map over it, since some
 * parts of the relro segment may not be identical due to other libraries in
 * the process being loaded at different addresses.
 *
 * Input:
 *   phdr_table  -> program header table
 *   phdr_count  -> number of entries in tables
 *   load_bias   -> load bias
 *   fd          -> readable file descriptor to use
 * Return:
 *   0 on error, -1 on failure (error code in errno).
 */
int phdr_table_map_gnu_relro(const ElfW(Phdr)* phdr_table, size_t phdr_count, ElfW(Addr) load_bias,
                             int fd) {
  // Map the file at a temporary location so we can compare its contents.
  struct stat file_stat;
  if (TEMP_FAILURE_RETRY(fstat(fd, &file_stat)) != 0) {
    return -1;
  }
  off_t file_size = file_stat.st_size;
  void* temp_mapping = nullptr;
  if (file_size > 0) {
    temp_mapping = mmap(nullptr, file_size, PROT_READ, MAP_PRIVATE, fd, 0);
    if (temp_mapping == MAP_FAILED) {
      return -1;
    }
  }
  size_t file_offset = 0;

  // Iterate over the relro segments and compare/remap the pages.
  const ElfW(Phdr)* phdr = phdr_table;
  const ElfW(Phdr)* phdr_limit = phdr + phdr_count;

  for (phdr = phdr_table; phdr < phdr_limit; phdr++) {
    if (phdr->p_type != PT_GNU_RELRO) {
      continue;
    }

    ElfW(Addr) seg_page_start = PAGE_START(phdr->p_vaddr) + load_bias;
    ElfW(Addr) seg_page_end   = PAGE_END(phdr->p_vaddr + phdr->p_memsz) + load_bias;

    char* file_base = static_cast<char*>(temp_mapping) + file_offset;
    char* mem_base = reinterpret_cast<char*>(seg_page_start);
    size_t match_offset = 0;
    size_t size = seg_page_end - seg_page_start;

    if (file_size - file_offset < size) {
      // File is too short to compare to this segment. The contents are likely
      // different as well (it's probably for a different library version) so
      // just don't bother checking.
      break;
    }

    while (match_offset < size) {
      // Skip over dissimilar pages.
      while (match_offset < size &&
             memcmp(mem_base + match_offset, file_base + match_offset, PAGE_SIZE) != 0) {
        match_offset += PAGE_SIZE;
      }

      // Count similar pages.
      size_t mismatch_offset = match_offset;
      while (mismatch_offset < size &&
             memcmp(mem_base + mismatch_offset, file_base + mismatch_offset, PAGE_SIZE) == 0) {
        mismatch_offset += PAGE_SIZE;
      }

      // Map over similar pages.
      if (mismatch_offset > match_offset) {
        void* map = mmap(mem_base + match_offset, mismatch_offset - match_offset,
                         PROT_READ, MAP_PRIVATE|MAP_FIXED, fd, match_offset);
        if (map == MAP_FAILED) {
          munmap(temp_mapping, file_size);
          return -1;
        }
      }

      match_offset = mismatch_offset;
    }

    // Add to the base file offset in case there are multiple relro segments.
    file_offset += size;
  }
  munmap(temp_mapping, file_size);
  return 0;
}


#if defined(__arm__)

#  ifndef PT_ARM_EXIDX
#    define PT_ARM_EXIDX    0x70000001      /* .ARM.exidx segment */
#  endif

/* Return the address and size of the .ARM.exidx section in memory,
 * if present.
 *
 * Input:
 *   phdr_table  -> program header table
 *   phdr_count  -> number of entries in tables
 *   load_bias   -> load bias
 * Output:
 *   arm_exidx       -> address of table in memory (null on failure).
 *   arm_exidx_count -> number of items in table (0 on failure).
 * Return:
 *   0 on error, -1 on failure (_no_ error code in errno)
 */
int phdr_table_get_arm_exidx(const ElfW(Phdr)* phdr_table, size_t phdr_count,
                             ElfW(Addr) load_bias,
                             ElfW(Addr)** arm_exidx, unsigned* arm_exidx_count) {
  const ElfW(Phdr)* phdr = phdr_table;
  const ElfW(Phdr)* phdr_limit = phdr + phdr_count;

  for (phdr = phdr_table; phdr < phdr_limit; phdr++) {
    if (phdr->p_type != PT_ARM_EXIDX) {
      continue;
    }

    *arm_exidx = reinterpret_cast<ElfW(Addr)*>(load_bias + phdr->p_vaddr);
    *arm_exidx_count = (unsigned)(phdr->p_memsz / 8);
    return 0;
  }
  *arm_exidx = nullptr;
  *arm_exidx_count = 0;
  return -1;
}
#endif

/* Return the address and size of the ELF file's .dynamic section in memory,
 * or null if missing.
 *
 * Input:
 *   phdr_table  -> program header table
 *   phdr_count  -> number of entries in tables
 *   load_bias   -> load bias
 * Output:
 *   dynamic       -> address of table in memory (null on failure).
<<<<<<< HEAD
=======
 *   dynamic_count -> number of items in table (0 on failure).
>>>>>>> c0133a73
 *   dynamic_flags -> protection flags for section (unset on failure)
 * Return:
 *   void
 */
void phdr_table_get_dynamic_section(const ElfW(Phdr)* phdr_table, size_t phdr_count,
<<<<<<< HEAD
                                    ElfW(Addr) load_bias, ElfW(Dyn)** dynamic,
                                    ElfW(Word)* dynamic_flags) {
  *dynamic = nullptr;
  for (const ElfW(Phdr)* phdr = phdr_table, *phdr_limit = phdr + phdr_count; phdr < phdr_limit; phdr++) {
    if (phdr->p_type == PT_DYNAMIC) {
      *dynamic = reinterpret_cast<ElfW(Dyn)*>(load_bias + phdr->p_vaddr);
      if (dynamic_flags) {
        *dynamic_flags = phdr->p_flags;
      }
      return;
=======
                                    ElfW(Addr) load_bias,
                                    ElfW(Dyn)** dynamic, size_t* dynamic_count, ElfW(Word)* dynamic_flags) {
  const ElfW(Phdr)* phdr = phdr_table;
  const ElfW(Phdr)* phdr_limit = phdr + phdr_count;

  for (phdr = phdr_table; phdr < phdr_limit; phdr++) {
    if (phdr->p_type != PT_DYNAMIC) {
      continue;
>>>>>>> c0133a73
    }

    *dynamic = reinterpret_cast<ElfW(Dyn)*>(load_bias + phdr->p_vaddr);
    if (dynamic_count) {
      *dynamic_count = (unsigned)(phdr->p_memsz / 8);
    }
    if (dynamic_flags) {
      *dynamic_flags = phdr->p_flags;
    }
    return;
  }
  *dynamic = nullptr;
  if (dynamic_count) {
    *dynamic_count = 0;
  }
}

// Returns the address of the program header table as it appears in the loaded
// segments in memory. This is in contrast with 'phdr_table_' which
// is temporary and will be released before the library is relocated.
bool ElfReader::FindPhdr() {
  const ElfW(Phdr)* phdr_limit = phdr_table_ + phdr_num_;

  // If there is a PT_PHDR, use it directly.
  for (const ElfW(Phdr)* phdr = phdr_table_; phdr < phdr_limit; ++phdr) {
    if (phdr->p_type == PT_PHDR) {
      return CheckPhdr(load_bias_ + phdr->p_vaddr);
    }
  }

  // Otherwise, check the first loadable segment. If its file offset
  // is 0, it starts with the ELF header, and we can trivially find the
  // loaded program header from it.
  for (const ElfW(Phdr)* phdr = phdr_table_; phdr < phdr_limit; ++phdr) {
    if (phdr->p_type == PT_LOAD) {
      if (phdr->p_offset == 0) {
        ElfW(Addr)  elf_addr = load_bias_ + phdr->p_vaddr;
        const ElfW(Ehdr)* ehdr = reinterpret_cast<const ElfW(Ehdr)*>(elf_addr);
        ElfW(Addr)  offset = ehdr->e_phoff;
        return CheckPhdr((ElfW(Addr))ehdr + offset);
      }
      break;
    }
  }

  DL_ERR("can't find loaded phdr for \"%s\"", name_);
  return false;
}

// Ensures that our program header is actually within a loadable
// segment. This should help catch badly-formed ELF files that
// would cause the linker to crash later when trying to access it.
bool ElfReader::CheckPhdr(ElfW(Addr) loaded) {
  const ElfW(Phdr)* phdr_limit = phdr_table_ + phdr_num_;
  ElfW(Addr) loaded_end = loaded + (phdr_num_ * sizeof(ElfW(Phdr)));
  for (ElfW(Phdr)* phdr = phdr_table_; phdr < phdr_limit; ++phdr) {
    if (phdr->p_type != PT_LOAD) {
      continue;
    }
    ElfW(Addr) seg_start = phdr->p_vaddr + load_bias_;
    ElfW(Addr) seg_end = phdr->p_filesz + seg_start;
    if (seg_start <= loaded && loaded_end <= seg_end) {
      loaded_phdr_ = reinterpret_cast<const ElfW(Phdr)*>(loaded);
      return true;
    }
  }
  DL_ERR("\"%s\" loaded phdr %p not in loadable segment", name_, reinterpret_cast<void*>(loaded));
  return false;
}<|MERGE_RESOLUTION|>--- conflicted
+++ resolved
@@ -702,16 +702,11 @@
  *   load_bias   -> load bias
  * Output:
  *   dynamic       -> address of table in memory (null on failure).
-<<<<<<< HEAD
-=======
- *   dynamic_count -> number of items in table (0 on failure).
->>>>>>> c0133a73
  *   dynamic_flags -> protection flags for section (unset on failure)
  * Return:
  *   void
  */
 void phdr_table_get_dynamic_section(const ElfW(Phdr)* phdr_table, size_t phdr_count,
-<<<<<<< HEAD
                                     ElfW(Addr) load_bias, ElfW(Dyn)** dynamic,
                                     ElfW(Word)* dynamic_flags) {
   *dynamic = nullptr;
@@ -722,16 +717,6 @@
         *dynamic_flags = phdr->p_flags;
       }
       return;
-=======
-                                    ElfW(Addr) load_bias,
-                                    ElfW(Dyn)** dynamic, size_t* dynamic_count, ElfW(Word)* dynamic_flags) {
-  const ElfW(Phdr)* phdr = phdr_table;
-  const ElfW(Phdr)* phdr_limit = phdr + phdr_count;
-
-  for (phdr = phdr_table; phdr < phdr_limit; phdr++) {
-    if (phdr->p_type != PT_DYNAMIC) {
-      continue;
->>>>>>> c0133a73
     }
 
     *dynamic = reinterpret_cast<ElfW(Dyn)*>(load_bias + phdr->p_vaddr);
