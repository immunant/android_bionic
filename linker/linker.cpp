--- conflicted
+++ resolved
@@ -449,50 +449,7 @@
              name, si->name, reinterpret_cast<void*>(si->base), hash, hash % si->nbucket);
 
 
-<<<<<<< HEAD
   return nullptr;
-=======
-  return NULL;
-}
-
-void soinfo::resolve_ifunc_symbols() {
-  if (!get_has_ifuncs()) {
-    return;
-  }
-
-  phdr_table_unprotect_segments(phdr, phnum, load_bias);
-
-  TRACE_TYPE(IFUNC, "CHECKING FOR IFUNCS AND PERFORMING SYMBOL UPDATES");
-
-  for (size_t i = 0; i < nchain; ++i) {
-    ElfW(Sym)* s = &symtab[i];
-    if (ELF_ST_TYPE(s->st_info) == STT_GNU_IFUNC) {
-      // The address of the ifunc in the symbol table is the address of the
-      // function that chooses the function to which the ifunc will refer.
-      // In order to return the proper value, we run the choosing function
-      // in the linker and then return its result (minus the base offset).
-      TRACE_TYPE(IFUNC, "FOUND IFUNC");
-      ElfW(Addr) (*ifunc_ptr)();
-      ifunc_ptr = reinterpret_cast<ElfW(Addr)(*)()>(s->st_value + base);
-      s->st_value = (ifunc_ptr() - base);
-      TRACE_TYPE(IFUNC, "NEW VALUE IS %p", (void*)s->st_value);
-    }
-  }
-  phdr_table_protect_segments(phdr, phnum, load_bias);
-}
-
-static unsigned elfhash(const char* _name) {
-    const unsigned char* name = reinterpret_cast<const unsigned char*>(_name);
-    unsigned h = 0, g;
-
-    while (*name) {
-        h = (h << 4) + *name++;
-        g = h & 0xf0000000;
-        h ^= g;
-        h ^= g >> 24;
-    }
-    return h;
->>>>>>> bd321c11
 }
 
 soinfo::soinfo(const char* name, const struct stat* file_stat, int rtld_flags) {
@@ -1100,7 +1057,6 @@
   protect_data(PROT_READ);
 }
 
-<<<<<<< HEAD
 static ElfW(Addr) call_ifunc_resolver(ElfW(Addr) resolver_addr) {
   typedef ElfW(Addr) (*ifunc_resolver_t)(void);
   ifunc_resolver_t ifunc_resolver = reinterpret_cast<ifunc_resolver_t>(resolver_addr);
@@ -1109,59 +1065,6 @@
 
   return ifunc_addr;
 }
-=======
-// ifuncs are only defined for x86
-#if defined(__i386__)
-static void soinfo_ifunc_relocate(soinfo* si, ElfW(Rel)* rel, unsigned count, soinfo* needed[]) {
-  for (size_t idx = 0; idx < count; ++idx, ++rel) {
-    ElfW(Sym)* s;
-    soinfo* lsi;
-    unsigned type = ELFW(R_TYPE)(rel->r_info);
-    unsigned sym = ELFW(R_SYM)(rel->r_info);
-    ElfW(Addr) reloc = static_cast<ElfW(Addr)>(rel->r_offset + si->load_bias);
-    ElfW(Addr) sym_addr = 0;
-    const char* sym_name = NULL;
-    sym_name = reinterpret_cast<const char*>(si->strtab + si->symtab[sym].st_name);
-    s = soinfo_do_lookup(si, sym_name, &lsi, needed);
-
-    if (ELF_ST_TYPE(s->st_info) == STT_GNU_IFUNC && type == R_386_JMP_SLOT) {
-      TRACE("IFUNC RELOCATION, PASS 2: %p",  (void*)(sym_addr));
-      ElfW(Addr) (*ifunc_ptr)();
-      ifunc_ptr = reinterpret_cast<ElfW(Addr)(*)()>(s->st_value + si->base);
-      *reinterpret_cast<ElfW(Addr)*>(reloc) = ifunc_ptr();
-    }
-  }
-}
-#endif
-
-#if defined(__x86_64__)
-static void soinfo_ifunc_relocate(soinfo* si, ElfW(Rela)* rela, unsigned count, soinfo* needed[]) {
-  for (size_t idx = 0; idx < count; ++idx, ++rela) {
-    ElfW(Sym)* s;
-    soinfo* lsi;
-    unsigned type = ELFW(R_TYPE)(rela->r_info);
-    unsigned sym = ELFW(R_SYM)(rela->r_info);
-    ElfW(Addr) reloc = static_cast<ElfW(Addr)>(rela->r_offset + si->load_bias);
-    ElfW(Addr) sym_addr = 0;
-    const char* sym_name = NULL;
-    sym_name = reinterpret_cast<const char*>(si->strtab + si->symtab[sym].st_name);
-    s = soinfo_do_lookup(si, sym_name, &lsi, needed);
-
-    if (ELF_ST_TYPE(s->st_info) == STT_GNU_IFUNC && type == R_X86_64_JUMP_SLOT) {
-      TRACE("IFUNC RELOCATION, PASS 2: %p",  (void*)(sym_addr + rela->r_addend));
-      ElfW(Addr) (*ifunc_ptr)();
-      ifunc_ptr = reinterpret_cast<ElfW(Addr)(*)()>(s->st_value + si->base);
-      *reinterpret_cast<ElfW(Addr)*>(reloc) = ifunc_ptr();
-    }
-  }
-}
-#endif
-
-#if defined(USE_RELA)
-static int soinfo_relocate(soinfo* si, ElfW(Rela)* rela, unsigned count, soinfo* needed[]) {
-  ElfW(Sym)* s;
-  soinfo* lsi;
->>>>>>> bd321c11
 
 #if defined(USE_RELA)
 int soinfo::Relocate(ElfW(Rela)* rela, unsigned count) {
@@ -1377,7 +1280,6 @@
                    reloc, (sym_addr + rela->r_addend), rela->r_offset);
         break;
 #elif defined(__x86_64__)
-<<<<<<< HEAD
       case R_X86_64_JUMP_SLOT:
         count_relocation(kRelocAbsolute);
         MARK(rela->r_offset);
@@ -1398,86 +1300,6 @@
         if (sym) {
           DL_ERR("odd RELATIVE form...");
           return -1;
-=======
-    case R_X86_64_JUMP_SLOT:
-      count_relocation(kRelocAbsolute);
-      MARK(rela->r_offset);
-      TRACE_TYPE(RELO, "RELO JMP_SLOT %08zx <- %08zx %s", static_cast<size_t>(reloc),
-                 static_cast<size_t>(sym_addr + rela->r_addend), sym_name);
-      if (ELF_ST_TYPE(s->st_info) == STT_GNU_IFUNC) {
-        si->set_has_ifuncs(true);
-      } else {
-        *reinterpret_cast<ElfW(Addr)*>(reloc) = sym_addr + rela->r_addend;
-      }
-      break;
-    case R_X86_64_GLOB_DAT:
-      count_relocation(kRelocAbsolute);
-      MARK(rela->r_offset);
-      TRACE_TYPE(RELO, "RELO GLOB_DAT %08zx <- %08zx %s", static_cast<size_t>(reloc),
-                 static_cast<size_t>(sym_addr + rela->r_addend), sym_name);
-      *reinterpret_cast<ElfW(Addr)*>(reloc) = sym_addr + rela->r_addend;
-      break;
-    case R_X86_64_RELATIVE:
-      count_relocation(kRelocRelative);
-      MARK(rela->r_offset);
-      if (sym) {
-        DL_ERR("odd RELATIVE form...");
-        return -1;
-      }
-      TRACE_TYPE(RELO, "RELO RELATIVE %08zx <- +%08zx", static_cast<size_t>(reloc),
-                 static_cast<size_t>(si->base));
-      *reinterpret_cast<ElfW(Addr)*>(reloc) = si->base + rela->r_addend;
-      break;
-    case R_X86_64_32:
-      count_relocation(kRelocRelative);
-      MARK(rela->r_offset);
-      TRACE_TYPE(RELO, "RELO R_X86_64_32 %08zx <- +%08zx %s", static_cast<size_t>(reloc),
-                 static_cast<size_t>(sym_addr), sym_name);
-      *reinterpret_cast<ElfW(Addr)*>(reloc) = sym_addr + rela->r_addend;
-      break;
-    case R_X86_64_64:
-      count_relocation(kRelocRelative);
-      MARK(rela->r_offset);
-      TRACE_TYPE(RELO, "RELO R_X86_64_64 %08zx <- +%08zx %s", static_cast<size_t>(reloc),
-                 static_cast<size_t>(sym_addr), sym_name);
-      *reinterpret_cast<ElfW(Addr)*>(reloc) = sym_addr + rela->r_addend;
-      break;
-    case R_X86_64_PC32:
-      count_relocation(kRelocRelative);
-      MARK(rela->r_offset);
-      TRACE_TYPE(RELO, "RELO R_X86_64_PC32 %08zx <- +%08zx (%08zx - %08zx) %s",
-                 static_cast<size_t>(reloc), static_cast<size_t>(sym_addr - reloc),
-                 static_cast<size_t>(sym_addr), static_cast<size_t>(reloc), sym_name);
-      *reinterpret_cast<ElfW(Addr)*>(reloc) = sym_addr + rela->r_addend - reloc;
-      break;
-#endif
-
-    default:
-      DL_ERR("unknown reloc type %d @ %p (%zu)", type, rela, idx);
-      return -1;
-    }
-  }
-  return 0;
-}
-
-#else // REL, not RELA.
-
-static int soinfo_relocate(soinfo* si, ElfW(Rel)* rel, unsigned count, soinfo* needed[]) {
-    ElfW(Sym)* s;
-    soinfo* lsi;
-
-    for (size_t idx = 0; idx < count; ++idx, ++rel) {
-        unsigned type = ELFW(R_TYPE)(rel->r_info);
-        // TODO: don't use unsigned for 'sym'. Use uint32_t or ElfW(Addr) instead.
-        unsigned sym = ELFW(R_SYM)(rel->r_info);
-        ElfW(Addr) reloc = static_cast<ElfW(Addr)>(rel->r_offset + si->load_bias);
-        ElfW(Addr) sym_addr = 0;
-        const char* sym_name = NULL;
-
-        DEBUG("Processing '%s' relocation at index %zd", si->name, idx);
-        if (type == 0) { // R_*_NONE
-            continue;
->>>>>>> bd321c11
         }
         TRACE_TYPE(RELO, "RELO RELATIVE %08zx <- +%08zx", static_cast<size_t>(reloc),
                    static_cast<size_t>(base));
@@ -1643,7 +1465,6 @@
         DL_ERR("%s R_ARM_COPY relocations are not supported", name);
         return -1;
 #elif defined(__i386__)
-<<<<<<< HEAD
       case R_386_JMP_SLOT:
         count_relocation(kRelocAbsolute);
         MARK(rel->r_offset);
@@ -1669,37 +1490,6 @@
                    reloc, (sym_addr - reloc), sym_addr, reloc, sym_name);
         *reinterpret_cast<ElfW(Addr)*>(reloc) += (sym_addr - reloc);
         break;
-=======
-        case R_386_JMP_SLOT:
-            count_relocation(kRelocAbsolute);
-            MARK(rel->r_offset);
-            TRACE_TYPE(RELO, "RELO JMP_SLOT %08x <- %08x %s", reloc, sym_addr, sym_name);
-            if (ELF_ST_TYPE(s->st_info) == STT_GNU_IFUNC) {
-              si->set_has_ifuncs(true);
-            } else {
-              *reinterpret_cast<ElfW(Addr)*>(reloc) = sym_addr;
-            }
-            break;
-        case R_386_GLOB_DAT:
-            count_relocation(kRelocAbsolute);
-            MARK(rel->r_offset);
-            TRACE_TYPE(RELO, "RELO GLOB_DAT %08x <- %08x %s", reloc, sym_addr, sym_name);
-            *reinterpret_cast<ElfW(Addr)*>(reloc) = sym_addr;
-            break;
-        case R_386_32:
-            count_relocation(kRelocRelative);
-            MARK(rel->r_offset);
-            TRACE_TYPE(RELO, "RELO R_386_32 %08x <- +%08x %s", reloc, sym_addr, sym_name);
-            *reinterpret_cast<ElfW(Addr)*>(reloc) += sym_addr;
-            break;
-        case R_386_PC32:
-            count_relocation(kRelocRelative);
-            MARK(rel->r_offset);
-            TRACE_TYPE(RELO, "RELO R_386_PC32 %08x <- +%08x (%08x - %08x) %s",
-                       reloc, (sym_addr - reloc), sym_addr, reloc, sym_name);
-            *reinterpret_cast<ElfW(Addr)*>(reloc) += (sym_addr - reloc);
-            break;
->>>>>>> bd321c11
 #elif defined(__mips__)
       case R_MIPS_REL32:
 #if defined(__LP64__)
@@ -1978,19 +1768,7 @@
   return 0;
 }
 
-<<<<<<< HEAD
 // This is a return on get_children()/get_parents() if
-=======
-bool soinfo::get_has_ifuncs() {
-  if ((this->flags & FLAG_NEW_SOINFO) == 0) {
-    return false;
-  }
-
-  return has_ifuncs;
-}
-
-// This is a return on get_children() in case
->>>>>>> bd321c11
 // 'this->flags' does not have FLAG_NEW_SOINFO set.
 static soinfo::soinfo_list_t g_empty_list;
 
